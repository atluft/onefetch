--- conflicted
+++ resolved
@@ -254,9 +254,7 @@
         assert_eq!(Tokens("     a;lksjf;a").leading_spaces(), 5);
         assert_eq!(Tokens("  {1} {5}  {9} a").leading_spaces(), 6);
     }
-<<<<<<< HEAD
-=======
-
+  
     #[test]
     fn truncate() {
         let colors_shim = Vec::new();
@@ -292,5 +290,4 @@
             "\u{1b}[1;37m\u{1b}[0m\u{1b}[1;37m\u{1b}[0m\u{1b}[1;37m \u{1b}[0m\u{1b}[1;37m a\u{1b}[0m   "
         );
     }
->>>>>>> e9d31114
 }