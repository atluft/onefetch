--- conflicted
+++ resolved
@@ -29,11 +29,7 @@
 image = "0.23.8"
 regex = "1"
 futures = "0.3.5"
-<<<<<<< HEAD
-tokio = {version = "0.2.22", features = ["full"] }
-=======
 tokio = { version = "0.2.22", features = ["full"] }
->>>>>>> b1c831df
 
 [target.'cfg(windows)'.dependencies]
 ansi_term = "0.12"
